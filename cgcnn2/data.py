import atexit
import csv
import functools
import json
import os
import random
import shutil
import tempfile
import warnings
from typing import Optional

import numpy as np
import pandas as pd
import torch
from pymatgen.core.structure import Structure
from torch.utils.data import Dataset, Subset


def collate_pool(dataset_list):
    """
    Collate a list of data and return a batch for predicting crystal
    properties.

    Args:
        dataset_list (list of tuples): List of tuples for each data point.
          Each tuple contains:
          - atom_fea (torch.Tensor): shape (n_i, atom_fea_len)
            Atom features for each atom in the crystal
          - nbr_fea (torch.Tensor): shape (n_i, M, nbr_fea_len)
            Bond features for each atom's M neighbors
          - nbr_fea_idx (torch.LongTensor): shape (n_i, M)
            Indices of M neighbors of each atom
          - target (torch.Tensor): shape (1, )
            Target value for prediction
          - cif_id (str or int)
            Unique ID for the crystal

    Returns:
        N = sum(n_i); N0 = sum(i)

        batch_atom_fea: torch.Tensor shape (N, orig_atom_fea_len)
        Atom features from atom type
        batch_nbr_fea: torch.Tensor shape (N, M, nbr_fea_len)
        Bond features of each atom's M neighbors
        batch_nbr_fea_idx: torch.LongTensor shape (N, M)
        Indices of M neighbors of each atom
        crystal_atom_idx: list of torch.LongTensor of length N0
        Mapping from the crystal idx to atom idx
        target: torch.Tensor shape (N, 1)
        Target value for prediction
        batch_cif_ids: list
    """
    batch_atom_fea, batch_nbr_fea, batch_nbr_fea_idx = [], [], []
    crystal_atom_idx, batch_target = [], []
    batch_cif_ids = []
    base_idx = 0
    for (atom_fea, nbr_fea, nbr_fea_idx), target, cif_id in dataset_list:
        n_i = atom_fea.shape[0]  # number of atoms for this crystal
        batch_atom_fea.append(atom_fea)
        batch_nbr_fea.append(nbr_fea)
        batch_nbr_fea_idx.append(nbr_fea_idx + base_idx)
        new_idx = torch.LongTensor(np.arange(n_i) + base_idx)
        crystal_atom_idx.append(new_idx)
        batch_target.append(target)
        batch_cif_ids.append(cif_id)
        base_idx += n_i
    return (
        (
            torch.cat(batch_atom_fea, dim=0),
            torch.cat(batch_nbr_fea, dim=0),
            torch.cat(batch_nbr_fea_idx, dim=0),
            crystal_atom_idx,
        ),
        torch.stack(batch_target, dim=0),
        batch_cif_ids,
    )


class GaussianDistance(object):
    """
    Expands the distance by Gaussian basis.

    Unit: angstrom
    """

    def __init__(self, dmin, dmax, step, var=None):
        """
        Args:
            dmin (float): Minimum interatomic distance
            dmax (float): Maximum interatomic distance
            step (float): Step size for the Gaussian filter
        """
        assert dmin < dmax
        assert dmax - dmin > step
        self.filter = np.arange(dmin, dmax + step, step)
        if var is None:
            var = step
        self.var = var

    def expand(self, distances):
        """
        Apply Gaussian distance filter to a numpy distance array

        Args:
            distances (np.ndarray): A distance matrix of any shape

        Returns:
            expanded_distance: shape (n+1)-d array
              Expanded distance matrix with the last dimension of length
              len(self.filter)
        """
        return np.exp(-((distances[..., np.newaxis] - self.filter) ** 2) / self.var**2)


class AtomInitializer(object):
    """
    Base class for initializing the vector representation for atoms.

    Use one `AtomInitializer` per dataset.
    """

    def __init__(self, atom_types):
        self.atom_types = set(atom_types)
        self._embedding = {}

    def get_atom_fea(self, atom_type):
        assert atom_type in self.atom_types
        return self._embedding[atom_type]

    def load_state_dict(self, state_dict):
        self._embedding = state_dict
        self.atom_types = set(self._embedding.keys())
        self._decodedict = {
            idx: atom_type for atom_type, idx in self._embedding.items()
        }

    def state_dict(self):
        return self._embedding

    def decode(self, idx):
        if not hasattr(self, "_decodedict"):
            self._decodedict = {
                idx: atom_type for atom_type, idx in self._embedding.items()
            }
        return self._decodedict[idx]


class AtomCustomJSONInitializer(AtomInitializer):
    """
    Initialize atom feature vectors using a JSON file, which is a python
    dictionary mapping from element number to a list representing the
    feature vector of the element.

    Args:
        elem_embedding_file (str): The path to the .json file
    """

    def __init__(self, elem_embedding_file):
        with open(elem_embedding_file) as f:
            elem_embedding = json.load(f)
        elem_embedding = {int(key): value for key, value in elem_embedding.items()}
        atom_types = set(elem_embedding.keys())
        super(AtomCustomJSONInitializer, self).__init__(atom_types)
        for key, value in elem_embedding.items():
            self._embedding[key] = np.array(value, dtype=float)


class CIFData(Dataset):
    """
    The CIFData dataset is a wrapper for a dataset where the crystal structures
    are stored in the form of CIF files.

    id_prop.csv: a CSV file with two columns. The first column recodes a
    unique ID for each crystal, and the second column recodes the value of
    target property.

    atom_init.json: a JSON file that stores the initialization vector for each
    element.

    ID.cif: a CIF file that recodes the crystal structure, where ID is the
    unique ID for the crystal.

    Args:
        root_dir (str): The path to the root directory of the dataset
        max_num_nbr (int): The maximum number of neighbors while constructing the crystal graph
        radius (float): The cutoff radius for searching neighbors
        dmin (float): The minimum distance for constructing GaussianDistance
        step (float): The step size for constructing GaussianDistance
        cache_size (int | None): The size of the lru cache for the dataset
        random_seed (int): Random seed for shuffling the dataset

    Returns:
        atom_fea: torch.Tensor shape (n_i, atom_fea_len)
        nbr_fea: torch.Tensor shape (n_i, M, nbr_fea_len)
        nbr_fea_idx: torch.LongTensor shape (n_i, M)
        target: torch.Tensor shape (1, )
        cif_id: str or int
    """

    def __init__(
        self,
        root_dir,
        max_num_nbr=12,
        radius=8,
        dmin=0,
        step=0.2,
        cache_size=None,
        transform=None,
        random_seed=123,
    ):
        self.root_dir = root_dir
        self.max_num_nbr, self.radius = max_num_nbr, radius
        assert os.path.exists(root_dir), "root_dir does not exist!"
        id_prop_file = os.path.join(self.root_dir, "id_prop.csv")
        assert os.path.exists(id_prop_file), "id_prop.csv does not exist!"
        with open(id_prop_file) as f:
            reader = csv.reader(f)
            self.id_prop_data = [row for row in reader]
        random.seed(random_seed)
        atom_init_file = os.path.join(self.root_dir, "atom_init.json")
        assert os.path.exists(atom_init_file), "atom_init.json does not exist!"
        self.ari = AtomCustomJSONInitializer(atom_init_file)
        self.gdf = GaussianDistance(dmin=dmin, dmax=self.radius, step=step)
        self._raw_load_item = self._load_item
        self._configure_cache(cache_size)
        self.transform = transform

    def set_cache_size(self, cache_size: Optional[int]) -> None:
        """
        Change the LRU-cache capacity on the fly.

        Args:
            cache_size (int | None): None for unlimited cache size. 0 or negative for disabling caching. >0 for caching at most `cache_size` entries.
        """
        if hasattr(self._cache_load, "cache_clear"):
            self._cache_load.cache_clear()
        self._configure_cache(cache_size)

    def clear_cache(self) -> None:
        """Empty the current cache without altering its size."""
        if hasattr(self._cache_load, "cache_clear"):
            self._cache_load.cache_clear()

    def __len__(self):
        return len(self.id_prop_data)

    def __getitem__(self, idx):
        return self._cache_load(idx)

    def _configure_cache(self, cache_size: Optional[int]) -> None:
        """
        Wrap `_raw_load_item` with an LRU cache.

        Args:
            cache_size (int | None): None for unlimited size. 0 or negative for disabling caching. >0 for caching at most `cache_size` entries.
        """
        if cache_size is None:  # unlimited cache
            self._cache_load = functools.lru_cache(maxsize=None)(self._raw_load_item)
        elif cache_size <= 0:  # caching off
            self._cache_load = self._raw_load_item
        else:  # bounded cache
            self._cache_load = functools.lru_cache(maxsize=cache_size)(
                self._raw_load_item
            )

    def _load_item(self, idx):
        cif_id, target = self.id_prop_data[idx]
        crystal = Structure.from_file(os.path.join(self.root_dir, cif_id + ".cif"))
        if self.transform is not None:
            crystal = self.transform(crystal)
        atom_fea = np.vstack(
            [
                self.ari.get_atom_fea(crystal[i].specie.number)
                for i in range(len(crystal))
            ]
        )
        atom_fea = torch.Tensor(atom_fea)
        all_nbrs = crystal.get_all_neighbors(self.radius, include_index=True)
        all_nbrs = [sorted(nbrs, key=lambda x: x[1]) for nbrs in all_nbrs]
        nbr_fea_idx, nbr_fea = [], []
        for nbr in all_nbrs:
            if len(nbr) < self.max_num_nbr:
                warnings.warn(
                    "{} not find enough neighbors to build graph. "
                    "If it happens frequently, consider increase "
                    "radius.".format(cif_id),
                    stacklevel=2,
                )
                nbr_fea_idx.append(
                    list(map(lambda x: x[2], nbr)) + [0] * (self.max_num_nbr - len(nbr))
                )
                nbr_fea.append(
                    list(map(lambda x: x[1], nbr))
                    + [self.radius + 1.0] * (self.max_num_nbr - len(nbr))
                )
            else:
                nbr_fea_idx.append(list(map(lambda x: x[2], nbr[: self.max_num_nbr])))
                nbr_fea.append(list(map(lambda x: x[1], nbr[: self.max_num_nbr])))
        nbr_fea_idx, nbr_fea = np.array(nbr_fea_idx), np.array(nbr_fea)
        nbr_fea = self.gdf.expand(nbr_fea)
        atom_fea = torch.Tensor(atom_fea)
        nbr_fea = torch.Tensor(nbr_fea)
        nbr_fea_idx = torch.LongTensor(nbr_fea_idx)
        target = torch.Tensor([float(target)])
        return (atom_fea, nbr_fea, nbr_fea_idx), target, cif_id


def set_dataset_cache(ds: Dataset, cache_size: Optional[int]) -> None:
    """
    Call `set_cache_size` on the base dataset if the method exists.
    Works whether `ds` is a plain Dataset or a Subset.
    """
    if hasattr(ds, "set_cache_size"):
        ds.set_cache_size(cache_size)
    elif isinstance(ds, Subset) and hasattr(ds.dataset, "set_cache_size"):
        ds.dataset.set_cache_size(cache_size)


class CIFData_NoTarget(Dataset):
    """
    The CIFData_NoTarget dataset is a wrapper for a dataset where the crystal
    structures are stored in the form of CIF files.

    atom_init.json: a JSON file that stores the initialization vector for each
    element.

    ID.cif: a CIF file that recodes the crystal structure, where ID is the
    unique ID for the crystal.

    Args:
        root_dir (str): The path to the root directory of the dataset
        max_num_nbr (int): The maximum number of neighbors while constructing the crystal graph
        radius (float): The cutoff radius for searching neighbors
        dmin (float): The minimum distance for constructing GaussianDistance
        step (float): The step size for constructing GaussianDistance
        random_seed (int): Random seed for shuffling the dataset

    Returns:
        atom_fea: torch.Tensor shape (n_i, atom_fea_len)
        nbr_fea: torch.Tensor shape (n_i, M, nbr_fea_len)
        nbr_fea_idx: torch.LongTensor shape (n_i, M)
        target: torch.Tensor shape (1, )
        cif_id: str or int
    """

    def __init__(
        self, root_dir, max_num_nbr=12, radius=8, dmin=0, step=0.2, random_seed=123
    ):
        self.root_dir = root_dir
        self.max_num_nbr, self.radius = max_num_nbr, radius
        assert os.path.exists(root_dir), "root_dir does not exist!"
        id_prop_data = []
        for file in os.listdir(root_dir):
            if file.endswith(".cif"):
                id_prop_data.append(file[:-4])
        id_prop_data = [(cif_id, 0) for cif_id in id_prop_data]
        id_prop_data.sort(key=lambda x: x[0])
        self.id_prop_data = id_prop_data
        random.seed(random_seed)
        atom_init_file = os.path.join(self.root_dir, "atom_init.json")
        assert os.path.exists(atom_init_file), "atom_init.json does not exist!"
        self.ari = AtomCustomJSONInitializer(atom_init_file)
        self.gdf = GaussianDistance(dmin=dmin, dmax=self.radius, step=step)

    def __len__(self):
        return len(self.id_prop_data)

    @functools.lru_cache(maxsize=1024)  # Cache loaded structures
    def __getitem__(self, idx):
        cif_id, target = self.id_prop_data[idx]
        crystal = Structure.from_file(os.path.join(self.root_dir, cif_id + ".cif"))
        atom_fea = np.vstack(
            [
                self.ari.get_atom_fea(crystal[i].specie.number)
                for i in range(len(crystal))
            ]
        )
        atom_fea = torch.Tensor(atom_fea)
        all_nbrs = crystal.get_all_neighbors(self.radius, include_index=True)
        all_nbrs = [sorted(nbrs, key=lambda x: x[1]) for nbrs in all_nbrs]
        nbr_fea_idx, nbr_fea = [], []
        for nbr in all_nbrs:
            if len(nbr) < self.max_num_nbr:
                warnings.warn(
                    "{} not find enough neighbors to build graph. "
                    "If it happens frequently, consider increase "
                    "radius.".format(cif_id),
                    stacklevel=2,
                )
                nbr_fea_idx.append(
                    list(map(lambda x: x[2], nbr)) + [0] * (self.max_num_nbr - len(nbr))
                )
                nbr_fea.append(
                    list(map(lambda x: x[1], nbr))
                    + [self.radius + 1.0] * (self.max_num_nbr - len(nbr))
                )
            else:
                nbr_fea_idx.append(list(map(lambda x: x[2], nbr[: self.max_num_nbr])))
                nbr_fea.append(list(map(lambda x: x[1], nbr[: self.max_num_nbr])))
        nbr_fea_idx, nbr_fea = np.array(nbr_fea_idx), np.array(nbr_fea)
        nbr_fea = self.gdf.expand(nbr_fea)
        atom_fea = torch.Tensor(atom_fea)
        nbr_fea = torch.Tensor(nbr_fea)
        nbr_fea_idx = torch.LongTensor(nbr_fea_idx)
        target = torch.Tensor([float(target)])
        return (atom_fea, nbr_fea, nbr_fea_idx), target, cif_id


def full_set_split(
    full_set_dir: str,
    train_ratio: float,
    valid_ratio: float,
    train_force_dir: str | None = None,
    random_seed: int = 0,
):
    """
    Split the full set into train, valid, and test sets into a temporary directory.

    Args:
        full_set_dir (str): The path to the full set
        train_ratio (float): The ratio of the training set
        valid_ratio (float): The ratio of the validation set
        train_force_dir (str): The path to the forced training set. Adding this will no longer keep the original split ratio.
        random_seed (int): The random seed for the split

    Returns:
        train_dir (str): The path to a temporary directory containing the train set
        valid_dir (str): The path to a temporary directory containing the valid set
        test_dir (str): The path to a temporary directory containing the test set
    """
    df = pd.read_csv(
        os.path.join(full_set_dir, "id_prop.csv"),
        header=None,
        names=["cif_id", "property"],
    )

    rng = np.random.RandomState(random_seed)
    df_shuffle = df.sample(frac=1.0, random_state=rng).reset_index(drop=True)

    n_total = len(df_shuffle)
    n_train = int(n_total * train_ratio)
    n_valid = int(n_total * valid_ratio)

    train_df = df_shuffle[:n_train]
    valid_df = df_shuffle[n_train : n_train + n_valid]
    test_df = df_shuffle[n_train + n_valid :]

    temp_train_dir = tempfile.mkdtemp()
    temp_valid_dir = tempfile.mkdtemp()
    temp_test_dir = tempfile.mkdtemp()

    atexit.register(shutil.rmtree, temp_train_dir, ignore_errors=True)
    atexit.register(shutil.rmtree, temp_valid_dir, ignore_errors=True)
    atexit.register(shutil.rmtree, temp_test_dir, ignore_errors=True)

    splits = {
        temp_train_dir: train_df,
        temp_valid_dir: valid_df,
        temp_test_dir: test_df,
    }

    for temp_dir, df in splits.items():
        for cif_id in df["cif_id"]:
            src = os.path.join(full_set_dir, f"{cif_id}.cif")
            dst = os.path.join(temp_dir, f"{cif_id}.cif")
            shutil.copy(src, dst)

    train_df.to_csv(
        os.path.join(temp_train_dir, "id_prop.csv"), index=False, header=False
    )
    valid_df.to_csv(
        os.path.join(temp_valid_dir, "id_prop.csv"), index=False, header=False
    )
    test_df.to_csv(
        os.path.join(temp_test_dir, "id_prop.csv"), index=False, header=False
    )

    shutil.copy(os.path.join(full_set_dir, "atom_init.json"), temp_train_dir)
    shutil.copy(os.path.join(full_set_dir, "atom_init.json"), temp_valid_dir)
    shutil.copy(os.path.join(full_set_dir, "atom_init.json"), temp_test_dir)

    if train_force_dir is not None:
        df_force = pd.read_csv(
            os.path.join(train_force_dir, "id_prop.csv"),
            header=None,
            names=["cif_id", "property"],
        )

        train_df = pd.concat([train_df, df_force])
        train_df.to_csv(
            os.path.join(temp_train_dir, "id_prop.csv"), index=False, header=False
        )

        for cif_id in df_force["cif_id"]:
            src = os.path.join(train_force_dir, f"{cif_id}.cif")
            dst = os.path.join(temp_train_dir, f"{cif_id}.cif")
            shutil.copy(src, dst)

<<<<<<< HEAD
    return temp_train_dir, temp_valid_dir, temp_test_dir
=======
    return train_dataset, valid_test_dataset


class LLTOGaussianPertubation:
    """
    Apply element-specific Gaussian displacements to every site
    in an LLTO structure:

        • Li atoms: anisotropic sigma - 0.7 Å along the least-spread
          Li-Ti axis (within 4 Å), 0.2 Å along the other two.
        • All other atoms: isotropic sigma = 0.2 Å.

    Parameters
    ----------
    seed : int or None
        Optional seed for reproducible noise.
    """

    def __init__(
        self, seed: int | None = None, li_sigma: float = 0.7, other_sigma: float = 0.2
    ):
        self.rng = np.random.default_rng(seed)

        # hard-coded sigmas
        self.li_sigma = li_sigma
        self.other_sigma = other_sigma

    def _perturb_structure(self, struct: Structure) -> Structure:
        """Return a deep-copied, perturbed structure."""
        # deep-copy the structure
        struct_p = struct.copy()

        # get the Cartesian coordinates
        for i, site in enumerate(struct_p):
            if site.specie.symbol == "Li":
                neighs = struct.get_sites_in_sphere(site.coords, 4.0)

                ti_sites = [
                    tup[0]
                    for tup in sorted(neighs, key=lambda x: x[1])
                    if tup[0].specie.symbol == "Ti"
                ][:4]

                ti_coords = np.array([site.coords for site in ti_sites])
                axis_std = ti_coords.std(axis=0)
                best_axis = np.argmin(axis_std)

                sigmas = np.full(3, self.other_sigma)
                sigmas[best_axis] = self.li_sigma
                dxyz = self.rng.normal(scale=sigmas, size=3)
            else:
                dxyz = self.rng.normal(scale=self.other_sigma, size=3)

            struct_p.translate_sites([i], dxyz, frac_coords=False)
        return struct_p

    # so the instance itself is callable
    def __call__(self, struct: Structure) -> Structure:
        return self._perturb_structure(struct)
>>>>>>> 664df067
<|MERGE_RESOLUTION|>--- conflicted
+++ resolved
@@ -496,10 +496,7 @@
             dst = os.path.join(temp_train_dir, f"{cif_id}.cif")
             shutil.copy(src, dst)
 
-<<<<<<< HEAD
     return temp_train_dir, temp_valid_dir, temp_test_dir
-=======
-    return train_dataset, valid_test_dataset
 
 
 class LLTOGaussianPertubation:
@@ -557,5 +554,4 @@
 
     # so the instance itself is callable
     def __call__(self, struct: Structure) -> Structure:
-        return self._perturb_structure(struct)
->>>>>>> 664df067
+        return self._perturb_structure(struct)